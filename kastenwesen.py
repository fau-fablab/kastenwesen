#!/usr/bin/env python2.7
# -*- coding: utf-8 -*-
#
# kastenwesen: a python tool for managing multiple docker containers
#
# Copyright (C) 2016 kastenwesen contributors [see git log]
# https://github.com/fau-fablab/kastenwesen
#
# This program is free software: you can redistribute it and/or modify
# it under the terms of the GNU General Public License as published by
# the Free Software Foundation, either version 3 of the License, or
# (at your option) any later version.
#
# This program is distributed in the hope that it will be useful,
# but WITHOUT ANY WARRANTY; without even the implied warranty of
# MERCHANTABILITY or FITNESS FOR A PARTICULAR PURPOSE.  See the
# GNU General Public License for more details.
#
# You should have received a copy of the GNU General Public License
# along with this program.  If not, see <http://www.gnu.org/licenses/>.


"""
kastenwesen: a python tool for managing multiple docker containers

Usage:
  kastenwesen help
  kastenwesen (status|restart|stop) [<container>...]
  kastenwesen rebuild [--no-cache] [<container>...]
  kastenwesen check-for-updates [<container>...]
  kastenwesen (shell|log) <container>
  kastenwesen cleanup [--simulate] [--min-age=<days>]

Options:
  -v    enable verbose log output

Actions explained:
  status: show status
  rebuild: rebuild and restart. Takes care of dependencies.
  stop: stop a container or stop all containers. Also stops dependent containers (e.g. web application is stopped if you stop its database container)
  restart: stop and start again
  shell: exec a shell inside the running container
  cleanup: carefully remove old containers and images that are no longer used

If the containers argument is not given, the command refers to all containers in the config.
"""

from __future__ import print_function
import docker
import sys
import logging
from time import sleep
import requests
import subprocess
import socket
import time
import datetime
from termcolor import colored, cprint
import os
from docopt import docopt
from fcntl import flock, LOCK_EX, LOCK_NB
from copy import copy

# switch off strange python requests warnings and log output
requests.packages.urllib3.disable_warnings()
requests_log = logging.getLogger("requests")
requests_log.setLevel(logging.WARNING)


# workaround to always flush the output buffer
real_print = print


def print(s):
    real_print(s)
    sys.stderr.flush()
    sys.stdout.flush()


def exec_verbose(cmd, return_output=False):
    """
    run a command, and print infos about that to the terminal and log.

    :param bool return_output: return output as string, don't print it to the terminal.
    """
    print(os.getcwd() + "$ " + colored(cmd, attrs=['bold']))
    if return_output:
        return subprocess.check_output(cmd, shell=True)
    else:
        subprocess.check_call(cmd, shell=True)


def print_success(text):
    cprint(text, attrs=['bold'], color='green')


def print_warning(text):
    cprint(text, attrs=['bold'], color='red')


def print_fatal(text):
    cprint(text, attrs=['bold'], color='red')
    sys.exit(1)


def print_bold(text):
    cprint(text, attrs=['bold'])


def get_selinux_status():
    """:return: (disabled|permissive|enforcing)"""
    try:
        return subprocess.check_output(
            'getenforce 2>/dev/null || echo "disabled"',
            shell=True).strip().lower()
    except subprocess.CalledProcessError as e:
        print_warning("Error while running 'getenforce' to get current SELinux status")
        print(e)
        return 'disabled'


class AbstractTest(object):
    def run(self):
        """ run the test. May print error messages if something is not right.

        :rtype: bool
        :return: True if test successful, False otherwise.
        """
        return False


class URLTest(AbstractTest):
    def __init__(self, url, verify_ssl_cert=True):
        self.url = url
        self.verify_ssl_cert = verify_ssl_cert

    def run(self):
        try:
            t = requests.get(self.url, verify=self.verify_ssl_cert)
            t.raise_for_status()
        except IOError, e:
            logging.error("Test failed for HTTP {}: {}".format(self.url, e))
            return False
        return True


class TCPPortTest(AbstractTest):
    def __init__(self, port, host=None, expect_data=True):
        self.port = port
        self.host = host or 'localhost'
        self.expect_data = expect_data

    def run(self):
        try:
            sock = socket.create_connection((self.host, self.port), timeout=2)
        except IOError:
            logging.error("Connection failed for TCP host {} port {}".format(self.host, self.port))
            return False
        try:
            sock.settimeout(1)
            # send something
            sock.send("hello\n")
            # try to get a reply
            data = sock.recv(1)
            if not data:
                raise IOError("no response?")
        except IOError:
            logging.error("No response from TCP host {} port {} - server dead "
                         "or this protocol doesn't answer to a simple 'hello' "
                         "packet.".format(self.host, self.port))
            return False
        return True


class AbstractContainer(object):
    def __init__(self, name, sleep_before_test=0.5, only_build=False):
        self.name = name
        self.tests = []
        self.links = []
        self.sleep_before_test = sleep_before_test
        self.only_build = only_build

    def add_test(self, test):
        assert isinstance(test, AbstractTest), "given test must be a AbstractTest subclass"
        self.tests.append(test)

    def stop(self):
        pass

    def start(self):
        pass

    def rebuild(self, ignore_cache=False):
        pass

    def is_running(self):
        return False

    def test(self, sleep_before=True):
        if not self.tests:
            logging.warn("no tests defined for container {}, a build error might go unnoticed!".format(self.name))
        success = True
        for test in self.tests:
            success = test.run() and success

        # check that the container is running
        if sleep_before:
            time.sleep(self.sleep_before_test)
        return success

    def print_status(self, sleep_before=True):
        if self.only_build:
            print_success("{} (only build)".format(self.name))
            return True
        running = self.is_running()
        if not running:
            print_warning("{name}: container is stopped".format(name=self.name))
        if self.test(sleep_before):
            if running:
                print_success("{name} running, tests OK".format(name=self.name))
                return True
            else:
                print_warning("{name}: container is stopped, but tests are successful. WTF?".format(name=self.name))
        elif running:
            print_warning("{name} running, but tests failed".format(name=self.name))
        return False

class CustomBuildscriptTask(AbstractContainer):
    def __init__(self, name, build_command):
        """
        Run a custom build script for a build-only container.

        The environment variable IGNORE_CACHE is set to 0/1 depending on the use of --no-cache in 'kastenwesen rebuild'.
        """
        AbstractContainer.__init__(self, name, only_build=True)
        self.build_command = build_command

    def rebuild(self, ignore_cache=False):
        # TODO handle ignore_cache
        exec_verbose("IGNORE_CACHE={} ".format(int(ignore_cache)) + self.build_command)


class DockerContainer(AbstractContainer):
    def __init__(self, name, path, docker_options="", sleep_before_test=0.5, only_build=False, alias_tags=None):

        """
        :param docker_options: commandline options to 'docker run'
        """
        AbstractContainer.__init__(self, name, sleep_before_test, only_build)
        self.image_name = self.name + ':latest'
        self.path = path
        self.docker_options = docker_options
        self.links = []
        self.alias_tags = alias_tags or []

    def add_link(self, link_to_container):
        """Add a link to the given container. The link alias will be the container name given in the config, so you can directly reach the container under its name."""
        assert isinstance(link_to_container, DockerContainer)
        self.links.append(link_to_container)

    def add_volume(self, host_path, container_path, readonly=False):
<<<<<<< HEAD
        assert os.path.exists(host_path), "volume path {p} doesn't exist".format(p=host_path)
        self.docker_options += " -v {0}:{1}".format(host_path, container_path)
=======
        vol = [host_path, container_path]
        options = []
>>>>>>> f8c00615
        if readonly:
            options.append('ro')
        if get_selinux_status() == 'enforcing':
            options.append('Z')
        if options:
            vol.append(','.join(options))
        self.docker_options += " -v {0}  ".format(':'.join(vol))

    def add_port(self, host_port, container_port, test=True):
        """
        forward incoming connections on host_post to container_port inside the container.

        :param boolean test: test for an open TCP server on the port, raise error if nothing is listening there
        """
        self.docker_options += " -p {0}:{1}".format(host_port, container_port)
        if test:
            self.add_test(TCPPortTest(port=host_port))

    def __str__(self):
        return self.name

    def rebuild(self, ignore_cache=False):
        """ rebuild the container image """
        # self.is_running() is called for the check against manually started containers from this image.
        # after building, the old images will be nameless and this check is no longer possible
        self.is_running()

        print_bold("rebuilding image " + self.image_name)
        nocache = "--no-cache" if ignore_cache else ""
        exec_verbose("docker build {nocache} -t {imagename} {path}".format(nocache=nocache, imagename=self.image_name, path=self.path))
        for tag in self.alias_tags:
            exec_verbose("docker tag -f {imagename} {tag}".format(imagename=self.image_name, tag=tag))

    def running_container_id(self):
        """ return id of last known container instance, or False otherwise"""
        # the running id file is written by `docker run --cidfile <file>` in .start()
        try:
            f = open(self.name + '.running_container_id', 'r')
            return f.read()
        except IOError:
            return False

    def running_container_name(self):
        """ return name of last known container instance, or False otherwise"""
        try:
            f = open(self.name + '.running_container_name', 'r')
            return f.read()
        except IOError:
            return False

    def _set_running_container_name(self, new_id):
        previous_id = self.running_container_name()
        logging.debug("previous '{}' container name was: {}".format(self.name, previous_id))
        logging.debug("new '{}' container name is now: {}".format(self.name, new_id))
        f = open(self.name + '.running_container_name', 'w')
        f.write(new_id)
        f.close()

    def stop(self):
        running_id = self.running_container_name()
        print_bold("Stopping {name} container {container}".format(name=self.name, container=running_id))
        if running_id and self.is_running():
            exec_verbose("docker stop {id}".format(id=running_id))
        else:
            logging.info("no known instance running")

    def start(self):
        if self.is_running():
            raise Exception('container is already running')
        container_id_file = "{}.running_container_id".format(self.name)
        # move container id file out of the way if it exists - otherwise docker complains at startup
        try:
            os.rename(container_id_file, container_id_file + "_previous")
        except OSError:
            pass
        # names cannot be reused :( so we need to generate a new one each time
        new_name = self.name + datetime.datetime.now().strftime("-%Y-%m-%d_%H_%M_%S")
        docker_options = ""
        for linked_container in self.links:
            assert linked_container.is_running(), "linked container(s) {} is/are not running".format(', '.join(['"%s"' % str(l) for l in self.links]))
            docker_options += "--link={name}:{alias} ".format(name=linked_container.running_container_name(), alias=linked_container.name)
        docker_options += self.docker_options
        cmdline = "docker run -d --memory=2g  --cidfile={container_id_file} --name={new_name} {docker_opts} {image_name} ".format(container_id_file=container_id_file, new_name=new_name, docker_opts=docker_options, image_name=self.image_name)
        print_bold("Starting container {}".format(new_name))
        logging.info("Starting {} container: {}".format(self.name, cmdline))
        # TODO volumes
        exec_verbose(cmdline)
        self._set_running_container_name(new_name)
        logging.debug("waiting 2s for startup")
        sleep(2)
        print("Log:")
        self.logs()

    def logs(self):
        print(api_client.logs(container=self.running_container_name(), stream=False))

    def follow_logs(self):
        try:
            for l in (api_client.logs(container=self.running_container_name(), stream=True, timestamps=True, stdout=True, stderr=True, tail=999)):
                print(l)
        except KeyboardInterrupt:
            sys.exit(0)

    def check_for_unmanaged_containers(self):
        """ warn if any containers not managed by kastenwesen are running from the same image """
        running_containers = api_client.containers()
        running_container_ids = [container['Id'] for container in running_containers]
        logging.debug("Running containers: " + str(running_container_ids))
        config_container_ids = [container.running_container_id() for container in CONFIG_CONTAINERS if isinstance(container, DockerContainer)]

        # Check that no unmanaged containers are running from the same image
        for container in running_containers:
            if container['Image'] == self.image_name:
                if container['Id'] not in config_container_ids:
                    raise Exception("The container '{}', not managed by kastenwesen.py, is currently running from the same image '{}'. I am assuming this is not what you want. Please stop it yourself and restart it via kastenwesen. See the output of 'docker ps' for more info.".format(container['Id'], self.image_name))

    def is_running(self):
        self.check_for_unmanaged_containers()
        if not self.running_container_id():
            return False
        try:
            status = api_client.inspect_container(self.running_container_id())
            return status['State']['Running']
        except docker.errors.NotFound:
            return False

    def needs_package_updates(self):
        kastenwesen_path = os.path.dirname(os.path.realpath(__file__))
        cmd = "docker run --rm -v {kastenwesen_path}/helper/:/usr/local/kastenwesen_tmp/:ro {image} /usr/local/kastenwesen_tmp/check_for_updates.py".format(image=self.image_name, kastenwesen_path=kastenwesen_path)
        updates = exec_verbose(cmd, return_output=True)
        if updates:
            print_warning("Container {} has outdated packages: {}".format(self.name, updates))
            return True
        else:
            return False

    def interactive_shell(self):
        print("Starting a shell inside the running instance.")
        cmd = "docker exec -it {container} bash".format(container=self.running_container_name())
        exec_verbose(cmd)


def rebuild_many(containers, ignore_cache=False):
    for container in containers:
        container.rebuild(ignore_cache)
    # TODO dummy test before restarting real system
    restart_many(containers)


def ordered_by_dependency(containers, add_dependencies=False, add_reverse_dependencies=False):
    """ Sort and possibly enlarge the list of containers so that it can be used for starting/stopping a group of containers without breaking any links.

    The list will be given in an order in which they can be started. Reverse it for stopping.

    :param bool add_dependencies: Add any containers that the given ones depend on. (useful for starting)
    :param bool add_reverse_dependencies: Add any containers that depend on the given ones. (useful for stopping)
    """

    containers = copy(containers)
    if add_reverse_dependencies:
        reverse_dependencies = set(containers)
        something_changed = True
        while something_changed:
            # loop through all links, looking for something that can be directly or indirectly broken by stopping one of the given containers
            something_changed = False
            for container in config_containers:
                for link in container.links:
                    if link in containers or link in reverse_dependencies:
                        # stopping the given list will break this container
                        if container in reverse_dependencies:
                            # already added, skip this one
                            continue
                        else:
                            something_changed = True
                            logging.debug("Adding reverse dependency {} to the given list of containers".format(link))
                            reverse_dependencies.add(container)
        containers += list(reverse_dependencies)
    ordered_containers = []
    something_changed = True
    while something_changed:
        something_changed = False
        for container in copy(containers):
            if container in ordered_containers:
                # already added, skip this one
                continue
            links_satisfied = True
            for link in container.links:
                if link not in containers:
                    # this container links to a container not given in the list
                    if add_dependencies:
                        logging.debug("Adding dependency {} to the given list of containers".format(link))
                        containers.append(link)
                        something_changed = True
                    else:
                        # this dependency cannot be satisfied, ignore.
                        continue
                if link not in ordered_containers:
                    links_satisfied = False
            if links_satisfied:
                ordered_containers.append(container)
                something_changed = True
    return ordered_containers


def restart_many(requested_containers):
    # also restart the containers that will be broken by this:
    stop_containers = stop_many(requested_containers)

    start_containers = ordered_by_dependency(stop_containers, add_dependencies=True)
    added_dep_containers = [container for container in start_containers if container not in stop_containers]
    if added_dep_containers:
            print_bold("Also starting necessary dependencies, if not yet running: {}".format(", ".join([str(i) for i in added_dep_containers])))

    for container in start_containers:
        if container.only_build:
            # container is only a meta container, not really started
            continue
        if container in stop_containers or not container.is_running():
            container.start()
        container.print_status()


def stop_many(requested_containers):
    """
    Stop the given containers and all that that depend on them (i.e. are linked to them)

    :param containers: List of containers
    :type containers: list[AbstractContainer]
    :rtype: list[AbstractContainer]
    :return: list of all containers that were stopped
             (includes the ones stopped because of dependencies)
    """

    stop_containers = list(reversed(ordered_by_dependency(requested_containers, add_reverse_dependencies=True)))
    added_dep_containers = [container for container in stop_containers if container not in requested_containers]
    if added_dep_containers:
            print_bold("Also stopping containers affected by this action: {}".format(", ".join([str(i) for i in added_dep_containers])))
    for container in stop_containers:
        container.stop()
    return stop_containers


def status_many(containers):
    okay = True
    for container in containers:
        container_okay = container.print_status(sleep_before=False)
        okay = container_okay and okay
    return okay


def need_package_updates(containers):
    """ return all of the given containers that need package updates """
    return [container for container in containers if container.needs_package_updates()]


def cleanup_containers(min_age_days=0, simulate=False):
    # TODO how to make sure this doesn't delete data-containers for use with --volumes-from?
    # -> only delete containers known to this script? that would require logging all previous IDs

    # get all non-running containers
    containers = api_client.containers(trunc=False, all=True)
    config_container_ids = [c.running_container_id() for c in CONFIG_CONTAINERS]
    removed_containers = []
    for container in containers:
        if not isinstance(container, DockerContainer):
            continue
        if not (container['Status'].startswith('Exited') or container['Status'] == ''):
            # still running
            continue
        if container['Created'] > time.time() - 60*60*24*min_age_days:
            # TODO this filters by creation time, not stop time.
            # too young
            continue
        if container['Id'] in config_container_ids:
            print_warning("Not removing stopped container {} because it is the last known instance".format(container['Names']))
            # the last known instance is never removed, even if it was stopped ages ago
            continue
        removed_containers.append(container['Id'])
        if simulate:
            print_bold("would remove old container {name} with id {id}".format(name=container['Names'], id=container['Id']))
        else:
            print_bold("removing old container {name} with id {id}".format(name=container['Names'], id=container['Id']))
            exec_verbose("docker rm {id}".format(id=container['Id']))
    return removed_containers


def cleanup_images(min_age_days=0, simulate=False, simulated_deleted_containers=None):
    """ remove all untagged images and all stopped containers older that were created more than N days ago"""

    if not simulated_deleted_containers:
        simulated_deleted_containers = []

    images = api_client.images(all=True)
    # get all running and non-running containers
    containers = api_client.containers(all=True, trunc=False)
    # get the list of real ids -- image ids in .containers() are sometimes abbreviated
    used_image_ids = []
    for container in containers:
        if not isinstance(container, DockerContainer):
            continue
        used_image_id = api_client.inspect_container(container['Id'])['Image']
        assert used_image_id in [img['Id'] for img in images], "Image {img} does not exist, but is used by container {container}".format(img=used_image_id, container=container)
        if container['Id'] in simulated_deleted_containers:
            continue
        used_image_ids.append(used_image_id)

    dangling_images = api_client.images(all=True, filters={"dangling": True})
    for image in dangling_images:
        if image['RepoTags'] != [u'<none>:<none>']:
            # image is tagged, skip
            raise Exception("this should not happen, as we filtered for dangling images only")
        if image['Id'] in used_image_ids:
            # image is in use, skip
            raise Exception("this should not happen, as we filtered for dangling images only")
        if image['Created'] > time.time() - 60*60*24*min_age_days:
            # image is too young, skip
            continue

        if simulate:
            print_bold("would delete unused old image {}".format(image['Id']))
        else:
            print_bold("deleting unused old image {}".format(image['Id']))
            exec_verbose("docker rmi " + image['Id'])


def print_status_and_exit(given_containers):
    if status_many(given_containers):
        print_success("Success.")
        sys.exit(0)
    else:
        print_fatal("Some containers are not working!")
        sys.exit(1)


def check_config(containers):
    # containers may only link to ones that are before them in the list
    # otherwise the whole startup process doesnt work or links to the wrong ones

    for i in range(len(containers)):
        assert containers[i] not in containers[0:i], "container list contains a duplicate entry: {}".format(containers[i])
        for link in containers[i].links:
            assert link in containers[0:i], "containers may only link to containers defined before them"


def main():
    arguments = docopt(__doc__, version='')

    loglevel = logging.INFO
    if "-v" in arguments:
        loglevel = logging.DEBUG
    logging.basicConfig(level=loglevel)

    # CONFIG
    # A list of containers, ordered by dependency (e.g. database -> web application -> web application client, ...)
    # an image may only depend on images *before* it in the list
    # linking is also only allowed to containers *before* it in the list.

    if not arguments["status"]:
        # Lock against concurrent use, except for readonly operations
        try:
            lockfile = open("/var/lock/kastenwesen.lock", "w")
        except IOError:
            print_fatal("Cannot acquire lock. Are you root?")
        try:
            flock(lockfile.fileno(), LOCK_EX | LOCK_NB)
        except IOError:
            print_fatal("Another instance is already running. Exiting")

    check_config(CONFIG_CONTAINERS)

    # parse common arguments
    given_containers = CONFIG_CONTAINERS
    if arguments["<container>"]:
        # use containers given on commandline containers, but keep the configuration order
        given_containers = [c for c in CONFIG_CONTAINERS if (c.name in arguments["<container>"])]
        if len(given_containers) != len(arguments["<container>"]):
            raise Exception("Unknown container name(s) given on commandline")

    if arguments["rebuild"]:
        rebuild_many(given_containers, ignore_cache=bool(arguments["--no-cache"]))
        print_status_and_exit(given_containers)
    elif arguments["restart"]:
        restart_many(given_containers)
        print_status_and_exit(given_containers)
    elif arguments["status"]:
        print_status_and_exit(given_containers)
    elif arguments["stop"]:
        stop_many(given_containers)
    elif arguments["shell"]:
        given_containers[0].interactive_shell()
    elif arguments["log"]:
        given_containers[0].logs()
    elif arguments["cleanup"]:
        if arguments["--min-age"] is None:
            min_age = 31
        else:
            min_age = int(arguments["--min-age"])
        deleted_containers = cleanup_containers(min_age_days=min_age, simulate=arguments["--simulate"])
        simulated_deleted_containers = []
        # if simulating, pass on the information about deleted containers for
        # correct simulation results
        if arguments["--simulate"]:
            simulated_deleted_containers = deleted_containers
        cleanup_images(min_age_days=min_age,
                       simulate=arguments["--simulate"],
                       simulated_deleted_containers=simulated_deleted_containers)
    elif arguments["check-for-updates"]:
        containers_with_updates = need_package_updates(given_containers)
        if containers_with_updates:
            print_warning("Some containers have outdated packages: {}".format(" ".join([cont.name for cont in containers_with_updates])))
            sys.exit(1)
        else:
            print_success("Packages are up to date.")
            sys.exit(0)
    else:
        print(__doc__)

CONFIG_CONTAINERS = []
if __name__ == "__main__":
    # get config from current dir, or from /etc/kastenwesen
    if not os.path.isfile("./kastenwesen_config.py") and os.path.isdir("/etc/kastenwesen"):
        os.chdir("/etc/kastenwesen/")
    # TODO hardcoded to the lower docker API version to run with ubuntu 14.04
    api_client = docker.Client(base_url='unix://var/run/docker.sock', version='1.12')
    if not os.path.isfile("kastenwesen_config.py"):
        print_fatal("No 'kastenwesen_config.py' found in the current directory or in '{0}'".format(os.getcwd()))
    config_containers = []
    # set config_containers from conf file
    execfile('kastenwesen_config.py')
    CONFIG_CONTAINERS = config_containers
    if get_selinux_status() == 'enforcing':
        print_bold("SELinux status is 'enforcing'")
    main()<|MERGE_RESOLUTION|>--- conflicted
+++ resolved
@@ -259,13 +259,9 @@
         self.links.append(link_to_container)
 
     def add_volume(self, host_path, container_path, readonly=False):
-<<<<<<< HEAD
         assert os.path.exists(host_path), "volume path {p} doesn't exist".format(p=host_path)
-        self.docker_options += " -v {0}:{1}".format(host_path, container_path)
-=======
         vol = [host_path, container_path]
         options = []
->>>>>>> f8c00615
         if readonly:
             options.append('ro')
         if get_selinux_status() == 'enforcing':
