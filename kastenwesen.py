--- conflicted
+++ resolved
@@ -487,24 +487,20 @@
 
     def needs_package_updates(self):
         kastenwesen_path = os.path.dirname(os.path.realpath(__file__))
-<<<<<<< HEAD
         # run check_for_updates.py in a new container instance.
 
         # the temporary label is set so that check_for_unmanaged_containers()
         # does not complain about this "unmanaged" instance
-        cmd = "docker run --label de.fau.fablab.kastenwesen.temporary=True" \
+        cmd = "docker run --label de.fau.fablab.kastenwesen.temporary=True " \
               "--rm --user=root" \
-              "-v {kastenwesen_path}/helper/:/usr/local/kastenwesen_tmp/:ro" \
+              "-v {kastenwesen_path}/helper/:/usr/local/kastenwesen_tmp/:ro{vol_opts} " \
               "{image}" \
               "/usr/local/kastenwesen_tmp/check_for_updates.py" \
-              .format(image=self.image_name, kastenwesen_path=kastenwesen_path)
-=======
-        cmd = "docker run --rm --user=root -v {kastenwesen_path}/helper/:/usr/local/kastenwesen_tmp/:ro{vol_opts} {image} /usr/local/kastenwesen_tmp/python-wrapper.sh /usr/local/kastenwesen_tmp/check_for_updates.py 2>/dev/null".format(
-            vol_opts=',Z' if get_selinux_status() == 'enforcing' else '',
-            image=self.image_name,
-            kastenwesen_path=kastenwesen_path,
-        )
->>>>>>> a511507e
+              .format(
+              image=self.image_name,
+              vol_opts=',Z' if get_selinux_status() == 'enforcing' else '',
+              kastenwesen_path=kastenwesen_path
+              )
         updates = exec_verbose(cmd, return_output=True)
         if updates:
             print_warning("Container {} has outdated packages: {}".format(self.name, updates))
