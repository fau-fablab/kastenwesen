--- conflicted
+++ resolved
@@ -87,17 +87,16 @@
 
 NAMESPACE = ''  # Namespace for containers and images. '' or '$namespace/'
 
-<<<<<<< HEAD
+# status files
+STATUS_FILES_DIR = '/var/lib/kastenwesen/'
+RUNNING_CONTAINER_NAME_FILE = STATUS_FILES_DIR + '%(name)s.running_container_name'
+RUNNING_CONTAINER_ID_FILE = STATUS_FILES_DIR + '%(name)s.running_container_id'
+
+
 class ContainerStatus(object):
     OKAY = "OKAY"
     FAILED = "FAILED"
     STARTING = "STARTING"
-=======
-# status files
-STATUS_FILES_DIR = '/var/lib/kastenwesen/'
-RUNNING_CONTAINER_NAME_FILE = STATUS_FILES_DIR + '%(name)s.running_container_name'
-RUNNING_CONTAINER_ID_FILE = STATUS_FILES_DIR + '%(name)s.running_container_id'
->>>>>>> 014e54df
 
 
 def exec_verbose(cmd, return_output=False):
